package autonat

import (
	"context"
	"errors"
	"math/rand"
	"sync/atomic"
	"time"

	"github.com/libp2p/go-libp2p-core/event"
	"github.com/libp2p/go-libp2p-core/host"
	"github.com/libp2p/go-libp2p-core/network"
	"github.com/libp2p/go-libp2p-core/peer"
	peerstore "github.com/libp2p/go-libp2p-peerstore"
	ma "github.com/multiformats/go-multiaddr"
<<<<<<< HEAD
	manet "github.com/multiformats/go-multiaddr-net"
=======

	"github.com/libp2p/go-eventbus"
)

// NATStatus is the state of NAT as detected by the ambient service.
type NATStatus int

const (
	// NAT status is unknown; this means that the ambient service has not been
	// able to decide the presence of NAT in the most recent attempt to test
	// dial through known autonat peers.  initial state.
	NATStatusUnknown NATStatus = iota
	// NAT status is publicly dialable
	NATStatusPublic
	// NAT status is private network
	NATStatusPrivate
>>>>>>> 44defc69
)

var (
	AutoNATBootDelay       = 15 * time.Second
	AutoNATRetryInterval   = 90 * time.Second
	AutoNATRefreshInterval = 15 * time.Minute
	AutoNATRequestTimeout  = 30 * time.Second
)

// AutoNAT is the interface for ambient NAT autodiscovery
type AutoNAT interface {
	// Status returns the current NAT status
	Status() network.Reachability
	// PublicAddr returns the public dial address when NAT status is public and an
	// error otherwise
	PublicAddr() (ma.Multiaddr, error)
}

// AmbientAutoNAT is the implementation of ambient NAT autodiscovery
type AmbientAutoNAT struct {
	ctx  context.Context
	host host.Host

	getAddrs GetAddrs

	candidatePeers chan network.Conn
	observations   chan autoNATResult
	// status is an autoNATResult reflecting current status.
	status atomic.Value
	// Reflects the confidence on of the NATStatus being private, as a single
	// dialback may fail for reasons unrelated to NAT.
	// If it is <3, then multiple autoNAT peers may be contacted for dialback
	// If only a single autoNAT peer is known, then the confidence increases
	// for each failure until it reaches 3.
	confidence  int
	lastInbound time.Time
	lastProbe   time.Time

	subAddrChange event.Subscription

	emitChange event.Emitter
}

<<<<<<< HEAD
type autoNATResult struct {
	network.Reachability
	address ma.Multiaddr
=======
	emitter event.Emitter
>>>>>>> 44defc69
}

// NewAutoNAT creates a new ambient NAT autodiscovery instance attached to a host
// If getAddrs is nil, h.Addrs will be used
func NewAutoNAT(ctx context.Context, h host.Host, getAddrs GetAddrs) AutoNAT {
	if getAddrs == nil {
		getAddrs = h.Addrs
	}

<<<<<<< HEAD
	subAddrChange, _ := h.EventBus().Subscribe(new(event.EvtLocalAddressesUpdated))

	emitChange, _ := h.EventBus().Emitter(new(event.EvtLocalReachabilityChanged))

	as := &AmbientAutoNAT{
		ctx:            ctx,
		host:           h,
		getAddrs:       getAddrs,
		candidatePeers: make(chan network.Conn, 5),
		observations:   make(chan autoNATResult, 1),

		subAddrChange: subAddrChange,

		emitChange: emitChange,
=======
	emitUpdates, _ := h.EventBus().Emitter(new(event.EvtLocalReachabilityChanged), eventbus.Stateful)

	as := &AmbientAutoNAT{
		ctx:      ctx,
		host:     h,
		getAddrs: getAddrs,
		peers:    make(map[peer.ID][]ma.Multiaddr),
		status:   NATStatusUnknown,

		emitter: emitUpdates,
>>>>>>> 44defc69
	}
	as.status.Store(autoNATResult{network.ReachabilityUnknown, nil})

	h.Network().Notify(as)
	go as.background()

	return as
}

// Status returns the AutoNAT observed reachability status.
func (as *AmbientAutoNAT) Status() network.Reachability {
	s := as.status.Load().(autoNATResult)
	return s.Reachability
}

<<<<<<< HEAD
func (as *AmbientAutoNAT) emitStatus() {
	status := as.status.Load().(autoNATResult)
	as.emitChange.Emit(event.EvtLocalReachabilityChanged{Reachability: status.Reachability})
=======
func (as *AmbientAutoNAT) updateStatus(s NATStatus) {
	as.status = s
	evt := &event.EvtLocalReachabilityChanged{}
	switch s {
	case NATStatusUnknown:
		evt.Reachability = network.ReachabilityUnknown
	case NATStatusPublic:
		evt.Reachability = network.ReachabilityPublic
	case NATStatusPrivate:
		evt.Reachability = network.ReachabilityPrivate
	}
	as.emitter.Emit(*evt)
>>>>>>> 44defc69
}

// PublicAddr returns the publicly connectable Multiaddr of this node if one is known.
func (as *AmbientAutoNAT) PublicAddr() (ma.Multiaddr, error) {
	s := as.status.Load().(autoNATResult)
	if s.Reachability != network.ReachabilityPublic {
		return nil, errors.New("NAT Status is not public")
	}

	return s.address, nil
}

func (as *AmbientAutoNAT) background() {
	// wait a bit for the node to come online and establish some connections
	// before starting autodetection
	delay := AutoNATBootDelay

	netChangeChan := as.subAddrChange.Out()

	for {
		select {
		// new connection occured.
		case conn := <-as.candidatePeers:
			if conn.Stat().Direction == network.DirInbound && manet.IsPublicAddr(conn.RemoteMultiaddr()) {
				as.lastInbound = time.Now()
			}

		case <-netChangeChan:
			if as.confidence > 1 {
				as.confidence--
			}

		// probe finished.
		case result, ok := <-as.observations:
			if !ok {
				return
			}
			as.recordObservation(result)
		case <-time.After(delay):
		case <-as.ctx.Done():
			return
		}

		delay = as.scheduleProbe()
	}
}

// scheduleProbe calculates when the next probe should be scheduled for,
// and launches it if that time is now.
func (as *AmbientAutoNAT) scheduleProbe() time.Duration {
	// Our baseline is a probe every 'AutoNATRefreshInterval'
	// This is modulated by:
	// * recent inbound connections make us willing to wait up to 2x longer between probes.
	// * low confidence makes us speed up between probes.
	fixedNow := time.Now()
	currentStatus := as.status.Load().(autoNATResult)

	nextProbe := fixedNow
	if !as.lastProbe.IsZero() {
		untilNext := AutoNATRefreshInterval
		if currentStatus.Reachability == network.ReachabilityUnknown {
			untilNext = AutoNATRetryInterval
		} else if currentStatus.Reachability == network.ReachabilityPublic && as.lastInbound.After(as.lastProbe) {
			untilNext *= 2
		} else if as.confidence < 3 {
			untilNext = AutoNATRetryInterval
		}
		nextProbe = as.lastProbe.Add(untilNext)
	}
	if fixedNow.After(nextProbe) || fixedNow == nextProbe {
		go as.probeNextPeer()
		return AutoNATRetryInterval
	}
	return nextProbe.Sub(fixedNow)
}

// Update the current status based on an observed result.
func (as *AmbientAutoNAT) recordObservation(observation autoNATResult) {
	currentStatus := as.status.Load().(autoNATResult)
	if observation.Reachability == network.ReachabilityPublic {
		log.Debugf("NAT status is public")
		changed := false
		if currentStatus.Reachability != network.ReachabilityPublic {
			// we are flipping our NATStatus, so confidence drops to 0
			as.confidence = 0
			changed = true
		} else if as.confidence < 3 {
			as.confidence++
		}
		if observation.address != nil {
			if currentStatus.address != nil && !observation.address.Equal(currentStatus.address) {
				as.confidence--
			}
			if currentStatus.address == nil || !observation.address.Equal(currentStatus.address) {
				changed = true
			}
			as.status.Store(observation)
		}
		if observation.address != nil && changed {
			as.emitStatus()
		}
	} else if observation.Reachability == network.ReachabilityPrivate {
		log.Debugf("NAT status is private")
		if currentStatus.Reachability == network.ReachabilityPublic {
			if as.confidence > 1 {
				as.confidence--
			} else {
				// we are flipping our NATStatus, so confidence drops to 0
				as.confidence = 0
				as.status.Store(observation)
				as.emitStatus()
			}
		} else if as.confidence < 3 {
			as.confidence++
			as.status.Store(observation)
			if currentStatus.Reachability != network.ReachabilityPrivate {
				as.emitStatus()
			}
		}
	} else if as.confidence > 0 {
		// don't just flip to unknown, reduce confidence first
		as.confidence--
	} else {
		log.Debugf("NAT status is unknown")
		as.status.Store(autoNATResult{network.ReachabilityUnknown, nil})
		if currentStatus.Reachability != network.ReachabilityUnknown {
			as.emitStatus()
		}
	}
}

func (as *AmbientAutoNAT) probe(pi *peer.AddrInfo) {
	cli := NewAutoNATClient(as.host, as.getAddrs)
	ctx, cancel := context.WithTimeout(as.ctx, AutoNATRequestTimeout)
	defer cancel()

	as.host.Peerstore().AddAddrs(pi.ID, pi.Addrs, peerstore.TempAddrTTL)
	a, err := cli.DialBack(ctx, pi.ID)

	switch {
	case err == nil:
		log.Debugf("Dialback through %s successful; public address is %s", pi.ID.Pretty(), a.String())
		as.observations <- autoNATResult{network.ReachabilityPublic, a}
	case IsDialError(err):
		log.Debugf("Dialback through %s failed", pi.ID.Pretty())
		as.observations <- autoNATResult{network.ReachabilityPrivate, nil}
	default:
		as.observations <- autoNATResult{network.ReachabilityUnknown, nil}
	}
}

func (as *AmbientAutoNAT) probeNextPeer() {
	peers := as.host.Network().Peers()
	if len(peers) == 0 {
		return
	}

	connected := make([]peer.AddrInfo, 0, len(peers))
	others := make([]peer.AddrInfo, 0, len(peers))

	for _, p := range peers {
		info := as.host.Peerstore().PeerInfo(p)
		// Exclude peers which don't support the autonat protocol.
		if proto, err := as.host.Peerstore().SupportsProtocols(p, AutoNATProto); len(proto) == 0 || err != nil {
			continue
		}
		if as.host.Network().Connectedness(p) == network.Connected {
			connected = append(connected, info)
		} else {
			others = append(others, info)
		}
	}
	// TODO: track and exclude recently probed peers.

	shufflePeers(connected)

	if len(connected) > 0 {
		as.lastProbe = time.Now()
		as.probe(&connected[0])
		return
	} else if len(others) > 0 {
		shufflePeers(others)
		as.lastProbe = time.Now()
		as.probe(&others[0])
	}
}

func shufflePeers(peers []peer.AddrInfo) {
	for i := range peers {
		j := rand.Intn(i + 1)
		peers[i], peers[j] = peers[j], peers[i]
	}
}<|MERGE_RESOLUTION|>--- conflicted
+++ resolved
@@ -7,32 +7,14 @@
 	"sync/atomic"
 	"time"
 
+	"github.com/libp2p/go-eventbus"
 	"github.com/libp2p/go-libp2p-core/event"
 	"github.com/libp2p/go-libp2p-core/host"
 	"github.com/libp2p/go-libp2p-core/network"
 	"github.com/libp2p/go-libp2p-core/peer"
 	peerstore "github.com/libp2p/go-libp2p-peerstore"
 	ma "github.com/multiformats/go-multiaddr"
-<<<<<<< HEAD
 	manet "github.com/multiformats/go-multiaddr-net"
-=======
-
-	"github.com/libp2p/go-eventbus"
-)
-
-// NATStatus is the state of NAT as detected by the ambient service.
-type NATStatus int
-
-const (
-	// NAT status is unknown; this means that the ambient service has not been
-	// able to decide the presence of NAT in the most recent attempt to test
-	// dial through known autonat peers.  initial state.
-	NATStatusUnknown NATStatus = iota
-	// NAT status is publicly dialable
-	NATStatusPublic
-	// NAT status is private network
-	NATStatusPrivate
->>>>>>> 44defc69
 )
 
 var (
@@ -76,13 +58,9 @@
 	emitChange event.Emitter
 }
 
-<<<<<<< HEAD
 type autoNATResult struct {
 	network.Reachability
 	address ma.Multiaddr
-=======
-	emitter event.Emitter
->>>>>>> 44defc69
 }
 
 // NewAutoNAT creates a new ambient NAT autodiscovery instance attached to a host
@@ -92,10 +70,9 @@
 		getAddrs = h.Addrs
 	}
 
-<<<<<<< HEAD
 	subAddrChange, _ := h.EventBus().Subscribe(new(event.EvtLocalAddressesUpdated))
 
-	emitChange, _ := h.EventBus().Emitter(new(event.EvtLocalReachabilityChanged))
+	emitChange, _ := h.EventBus().Emitter(new(event.EvtLocalReachabilityChanged), eventbus.Stateful)
 
 	as := &AmbientAutoNAT{
 		ctx:            ctx,
@@ -107,18 +84,6 @@
 		subAddrChange: subAddrChange,
 
 		emitChange: emitChange,
-=======
-	emitUpdates, _ := h.EventBus().Emitter(new(event.EvtLocalReachabilityChanged), eventbus.Stateful)
-
-	as := &AmbientAutoNAT{
-		ctx:      ctx,
-		host:     h,
-		getAddrs: getAddrs,
-		peers:    make(map[peer.ID][]ma.Multiaddr),
-		status:   NATStatusUnknown,
-
-		emitter: emitUpdates,
->>>>>>> 44defc69
 	}
 	as.status.Store(autoNATResult{network.ReachabilityUnknown, nil})
 
@@ -134,24 +99,9 @@
 	return s.Reachability
 }
 
-<<<<<<< HEAD
 func (as *AmbientAutoNAT) emitStatus() {
 	status := as.status.Load().(autoNATResult)
 	as.emitChange.Emit(event.EvtLocalReachabilityChanged{Reachability: status.Reachability})
-=======
-func (as *AmbientAutoNAT) updateStatus(s NATStatus) {
-	as.status = s
-	evt := &event.EvtLocalReachabilityChanged{}
-	switch s {
-	case NATStatusUnknown:
-		evt.Reachability = network.ReachabilityUnknown
-	case NATStatusPublic:
-		evt.Reachability = network.ReachabilityPublic
-	case NATStatusPrivate:
-		evt.Reachability = network.ReachabilityPrivate
-	}
-	as.emitter.Emit(*evt)
->>>>>>> 44defc69
 }
 
 // PublicAddr returns the publicly connectable Multiaddr of this node if one is known.
