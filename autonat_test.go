package autonat

import (
	"context"
	"testing"
	"time"

	pb "github.com/libp2p/go-libp2p-autonat/pb"
	"github.com/libp2p/go-libp2p-core/event"
	"github.com/libp2p/go-libp2p-core/host"
	"github.com/libp2p/go-libp2p-core/network"
	"github.com/libp2p/go-libp2p-core/peer"

	ggio "github.com/gogo/protobuf/io"
	bhost "github.com/libp2p/go-libp2p-blankhost"
	swarmt "github.com/libp2p/go-libp2p-swarm/testing"
	ma "github.com/multiformats/go-multiaddr"
)

func init() {
	AutoNATBootDelay = 1 * time.Second
	AutoNATRefreshInterval = 1 * time.Second
	AutoNATRetryInterval = 1 * time.Second
	AutoNATIdentifyDelay = 100 * time.Millisecond
}

// these are mock service implementations for testing
func makeAutoNATServicePrivate(ctx context.Context, t *testing.T) host.Host {
	h := bhost.NewBlankHost(swarmt.GenSwarm(t, ctx))
	h.SetStreamHandler(AutoNATProto, sayAutoNATPrivate)
	return h
}

func makeAutoNATServicePublic(ctx context.Context, t *testing.T) host.Host {
	h := bhost.NewBlankHost(swarmt.GenSwarm(t, ctx))
	h.SetStreamHandler(AutoNATProto, sayAutoNATPublic)
	return h
}

func sayAutoNATPrivate(s network.Stream) {
	defer s.Close()
	w := ggio.NewDelimitedWriter(s)
	res := pb.Message{
		Type:         pb.Message_DIAL_RESPONSE.Enum(),
		DialResponse: newDialResponseError(pb.Message_E_DIAL_ERROR, "no dialable addresses"),
	}
	w.WriteMsg(&res)
}

func sayAutoNATPublic(s network.Stream) {
	defer s.Close()
	w := ggio.NewDelimitedWriter(s)
	res := pb.Message{
		Type:         pb.Message_DIAL_RESPONSE.Enum(),
		DialResponse: newDialResponseOK(s.Conn().RemoteMultiaddr()),
	}
	w.WriteMsg(&res)
}

func newDialResponseOK(addr ma.Multiaddr) *pb.Message_DialResponse {
	dr := new(pb.Message_DialResponse)
	dr.Status = pb.Message_OK.Enum()
	dr.Addr = addr.Bytes()
	return dr
}

func newDialResponseError(status pb.Message_ResponseStatus, text string) *pb.Message_DialResponse {
	dr := new(pb.Message_DialResponse)
	dr.Status = status.Enum()
	dr.StatusText = &text
	return dr
}

func makeAutoNAT(ctx context.Context, t *testing.T, ash host.Host) (host.Host, AutoNAT) {
	h := bhost.NewBlankHost(swarmt.GenSwarm(t, ctx))
	h.Peerstore().AddAddrs(ash.ID(), ash.Addrs(), time.Minute)
	h.Peerstore().AddProtocols(ash.ID(), AutoNATProto)
	a := NewAutoNAT(ctx, h, nil)
	return h, a
}

func connect(t *testing.T, a, b host.Host) {
	pinfo := peer.AddrInfo{ID: a.ID(), Addrs: a.Addrs()}
	err := b.Connect(context.Background(), pinfo)
	if err != nil {
		t.Fatal(err)
	}
}

// tests
func TestAutoNATPrivate(t *testing.T) {
	ctx, cancel := context.WithCancel(context.Background())
	defer cancel()

	hs := makeAutoNATServicePrivate(ctx, t)
	hc, an := makeAutoNAT(ctx, t, hs)

	// subscribe to AutoNat events
	s, err := hc.EventBus().Subscribe(&event.EvtLocalReachabilityChanged{})
	if err != nil {
		t.Fatalf("failed to subscribe to event EvtLocalReachabilityChanged, err=%s", err)
	}

	status := an.Status()
	if status != network.ReachabilityUnknown {
		t.Fatalf("unexpected NAT status: %d", status)
	}

	connect(t, hs, hc)
	time.Sleep(1 * time.Second)

	status = an.Status()
	if status != network.ReachabilityPrivate {
		t.Fatalf("unexpected NAT status: %d", status)
	}

	select {
	case e := <-s.Out():
<<<<<<< HEAD
		_, ok := e.(event.EvtLocalReachabilityChanged)
=======
		evt, ok := e.(event.EvtLocalReachabilityChanged)
>>>>>>> 44defc69
		if !ok {
			t.Fatal("got wrong event type from the bus")
		}

		if evt.Reachability != network.ReachabilityPrivate {
			t.Fatalf("received incorrect reachability event %v", evt)
		}

	case <-time.After(1 * time.Second):
		t.Fatal("failed to get the EvtLocalReachabilityChanged event from the bus")
	}
}

func TestAutoNATPublic(t *testing.T) {
	ctx, cancel := context.WithCancel(context.Background())
	defer cancel()

	hs := makeAutoNATServicePublic(ctx, t)
	hc, an := makeAutoNAT(ctx, t, hs)

	// subscribe to AutoNat events
	s, err := hc.EventBus().Subscribe(&event.EvtLocalReachabilityChanged{})
	if err != nil {
		t.Fatalf("failed to subscribe to event EvtLocalReachabilityChanged, err=%s", err)
	}

	status := an.Status()
	if status != network.ReachabilityUnknown {
		t.Fatalf("unexpected NAT status: %d", status)
	}

	connect(t, hs, hc)
	time.Sleep(1 * time.Second)

	status = an.Status()
	if status != network.ReachabilityPublic {
		t.Fatalf("unexpected NAT status: %d", status)
	}

	select {
	case e := <-s.Out():
<<<<<<< HEAD
		_, ok := e.(event.EvtLocalReachabilityChanged)
=======
		evt, ok := e.(event.EvtLocalReachabilityChanged)
>>>>>>> 44defc69
		if !ok {
			t.Fatal("got wrong event type from the bus")
		}

		if evt.Reachability != network.ReachabilityPublic {
			t.Fatalf("received incorrect reachability event %v", evt)
		}

	case <-time.After(1 * time.Second):
		t.Fatal("failed to get the EvtLocalReachabilityChanged event from the bus")
	}
}

func TestAutoNATPublictoPrivate(t *testing.T) {
	ctx, cancel := context.WithCancel(context.Background())
	defer cancel()

	hs := makeAutoNATServicePublic(ctx, t)
	hc, an := makeAutoNAT(ctx, t, hs)

	// subscribe to AutoNat events
	s, err := hc.EventBus().Subscribe(&event.EvtLocalReachabilityChanged{})
	if err != nil {
		t.Fatalf("failed to subscribe to event EvtLocalRoutabilityPublic, err=%s", err)
	}

	status := an.Status()
	if status != network.ReachabilityUnknown {
		t.Fatalf("unexpected NAT status: %d", status)
	}

	connect(t, hs, hc)
	time.Sleep(1 * time.Second)

	status = an.Status()
	if status != network.ReachabilityPublic {
		t.Fatalf("unexpected NAT status: %d", status)
	}

	select {
	case e := <-s.Out():
		ev, ok := e.(event.EvtLocalReachabilityChanged)
		if !ok || ev.Reachability != network.ReachabilityPublic {
			t.Fatal("got wrong event type from the bus")
		}

	case <-time.After(1 * time.Second):
		t.Fatal("failed to get the reachability event from the bus")
	}

	hs.SetStreamHandler(AutoNATProto, sayAutoNATPrivate)
	time.Sleep(2 * time.Second)

	status = an.Status()
	if status != network.ReachabilityPrivate {
		t.Fatalf("unexpected NAT status: %d", status)
	}
}<|MERGE_RESOLUTION|>--- conflicted
+++ resolved
@@ -116,11 +116,7 @@
 
 	select {
 	case e := <-s.Out():
-<<<<<<< HEAD
-		_, ok := e.(event.EvtLocalReachabilityChanged)
-=======
 		evt, ok := e.(event.EvtLocalReachabilityChanged)
->>>>>>> 44defc69
 		if !ok {
 			t.Fatal("got wrong event type from the bus")
 		}
@@ -162,11 +158,7 @@
 
 	select {
 	case e := <-s.Out():
-<<<<<<< HEAD
-		_, ok := e.(event.EvtLocalReachabilityChanged)
-=======
 		evt, ok := e.(event.EvtLocalReachabilityChanged)
->>>>>>> 44defc69
 		if !ok {
 			t.Fatal("got wrong event type from the bus")
 		}
